--- conflicted
+++ resolved
@@ -1,7 +1,6 @@
 #!/usr/bin/env python
 
 import asyncio
-<<<<<<< HEAD
 from typing import (
     List,
     Coroutine,
@@ -10,12 +9,6 @@
     ref,
     ReferenceType,
 )
-=======
-import errno
-import socket
-from typing import Coroutine, List
-from weakref import ref, ReferenceType
->>>>>>> 51fd9f98
 
 import path_util  # noqa: F401
 from hummingbot import (
@@ -30,14 +23,10 @@
 from hummingbot.client.config.global_config_map import global_config_map
 from hummingbot.client.hummingbot_application import HummingbotApplication
 from hummingbot.client.settings import AllConnectorSettings
-<<<<<<< HEAD
-from hummingbot.core.gateway import start_existing_gateway_container
-from hummingbot.core.event.events import HummingbotUIEvent
-=======
 from hummingbot.client.ui import login_prompt
->>>>>>> 51fd9f98
 from hummingbot.core.event.event_listener import EventListener
 from hummingbot.core.event.events import HummingbotUIEvent
+from hummingbot.core.gateway import start_existing_gateway_container
 from hummingbot.core.utils.async_utils import safe_gather
 from hummingbot.core.utils import detect_available_port
 
