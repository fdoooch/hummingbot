import json
import logging
import shutil
from collections import OrderedDict
from decimal import Decimal
from os import listdir, unlink
from os.path import isfile, join
<<<<<<< HEAD
from typing import Any, Callable, Dict, List, Optional, TYPE_CHECKING
=======
from typing import Any, Callable, Dict, List, Optional, TYPE_CHECKING, Union
>>>>>>> ecd8e7bb

import ruamel.yaml
from eth_account import Account
from pydantic import ValidationError
from pydantic.json import pydantic_encoder
from pydantic.main import ModelMetaclass

from hummingbot import get_strategy_list, root_path
from hummingbot.client.config.config_var import ConfigVar
from hummingbot.client.config.fee_overrides_config_map import fee_overrides_config_map
from hummingbot.client.config.global_config_map import global_config_map
from hummingbot.client.config.security import Security
from hummingbot.client.settings import (
    AllConnectorSettings,
    CONF_FILE_PATH,
    CONF_POSTFIX,
    CONF_PREFIX,
    GLOBAL_CONFIG_PATH,
    TEMPLATE_PATH,
    TRADE_FEES_CONFIG_PATH,
)

if TYPE_CHECKING:  # avoid circular import problems
<<<<<<< HEAD
    from hummingbot.client.config.config_data_types import BaseClientModel
=======
    from hummingbot.client.config.config_data_types import BaseStrategyConfigMap
>>>>>>> ecd8e7bb

# Use ruamel.yaml to preserve order and comments in .yml file
yaml_parser = ruamel.yaml.YAML()


def parse_cvar_value(cvar: ConfigVar, value: Any) -> Any:
    """
    Based on the target type specified in `ConfigVar.type_str`, parses a string value into the target type.
    :param cvar: ConfigVar object
    :param value: User input from running session or from saved `yml` files. Type is usually string.
    :return: value in the correct type
    """
    if value is None:
        return None
    elif cvar.type == 'str':
        return str(value)
    elif cvar.type == 'list':
        if isinstance(value, str):
            if len(value) == 0:
                return []
            filtered: filter = filter(lambda x: x not in ['[', ']', '"', "'"], list(value))
            value = "".join(filtered).split(",")  # create csv and generate list
            return [s.strip() for s in value]  # remove leading and trailing whitespaces
        else:
            return value
    elif cvar.type == 'json':
        if isinstance(value, str):
            value_json = value.replace("'", '"')  # replace single quotes with double quotes for valid JSON
            cvar_value = json.loads(value_json)
        else:
            cvar_value = value
        return cvar_json_migration(cvar, cvar_value)
    elif cvar.type == 'float':
        try:
            return float(value)
        except Exception:
            logging.getLogger().error(f"\"{value}\" is not valid float.", exc_info=True)
            return value
    elif cvar.type == 'decimal':
        try:
            return Decimal(str(value))
        except Exception:
            logging.getLogger().error(f"\"{value}\" is not valid decimal.", exc_info=True)
            return value
    elif cvar.type == 'int':
        try:
            return int(value)
        except Exception:
            logging.getLogger().error(f"\"{value}\" is not an integer.", exc_info=True)
            return value
    elif cvar.type == 'bool':
        if isinstance(value, str) and value.lower() in ["true", "yes", "y"]:
            return True
        elif isinstance(value, str) and value.lower() in ["false", "no", "n"]:
            return False
        else:
            return value
    else:
        raise TypeError


def cvar_json_migration(cvar: ConfigVar, cvar_value: Any) -> Any:
    """
    A special function to migrate json config variable when its json type changes, for paper_trade_account_balance
    and min_quote_order_amount (deprecated), they were List but change to Dict.
    """
    if cvar.key in ("paper_trade_account_balance", "min_quote_order_amount") and isinstance(cvar_value, List):
        results = {}
        for item in cvar_value:
            results[item[0]] = item[1]
        return results
    return cvar_value


def parse_cvar_default_value_prompt(cvar: ConfigVar) -> str:
    """
    :param cvar: ConfigVar object
    :return: text for default value prompt
    """
    if cvar.default is None:
        default = ""
    elif callable(cvar.default):
        default = cvar.default()
    elif cvar.type == 'bool' and isinstance(cvar.prompt, str) and "Yes/No" in cvar.prompt:
        default = "Yes" if cvar.default else "No"
    else:
        default = str(cvar.default)
    if isinstance(default, Decimal):
        default = "{0:.4f}".format(default)
    return default


async def copy_strategy_template(strategy: str) -> str:
    """
    Look up template `.yml` file for a particular strategy in `hummingbot/templates` and copy it to the `conf` folder.
    The file name is `conf_{STRATEGY}_strategy_{INDEX}.yml`
    :return: The newly created file name
    """
    old_path = get_strategy_template_path(strategy)
    i = 0
    new_fname = f"{CONF_PREFIX}{strategy}{CONF_POSTFIX}_{i}.yml"
    new_path = join(CONF_FILE_PATH, new_fname)
    while isfile(new_path):
        new_fname = f"{CONF_PREFIX}{strategy}{CONF_POSTFIX}_{i}.yml"
        new_path = join(CONF_FILE_PATH, new_fname)
        i += 1
    shutil.copy(old_path, new_path)
    return new_fname


def get_strategy_template_path(strategy: str) -> str:
    """
    Given the strategy name, return its template config `yml` file name.
    """
    return join(TEMPLATE_PATH, f"{CONF_PREFIX}{strategy}{CONF_POSTFIX}_TEMPLATE.yml")


def get_eth_wallet_private_key() -> Optional[str]:
    ethereum_wallet = global_config_map.get("ethereum_wallet").value
    if ethereum_wallet is None or ethereum_wallet == "":
        return None
    private_key = Security._private_keys[ethereum_wallet]
    account = Account.privateKeyToAccount(private_key)
    return account.privateKey.hex()


def _merge_dicts(*args: Dict[str, ConfigVar]) -> OrderedDict:
    """
    Helper function to merge a few dictionaries into an ordered dictionary.
    """
    result: OrderedDict[any] = OrderedDict()
    for d in args:
        result.update(d)
    return result


def get_connector_class(connector_name: str) -> Callable:
    conn_setting = AllConnectorSettings.get_connector_settings()[connector_name]
    mod = __import__(conn_setting.module_path(),
                     fromlist=[conn_setting.class_name()])
    return getattr(mod, conn_setting.class_name())


def get_strategy_config_map(
    strategy: str
) -> Optional[Union["BaseStrategyConfigMap", Dict[str, ConfigVar]]]:
    """
    Given the name of a strategy, find and load strategy-specific config map.
    """
    config_map = None
    try:
        config_map = get_strategy_pydantic_config(strategy)
        if config_map is None:  # legacy
            cm_key = f"{strategy}_config_map"
            strategy_module = __import__(f"hummingbot.strategy.{strategy}.{cm_key}",
                                         fromlist=[f"hummingbot.strategy.{strategy}"])
            config_map = getattr(strategy_module, cm_key)
        else:
            config_map = config_map.construct()
    except Exception as e:
        logging.getLogger().error(e, exc_info=True)
    return config_map


def get_strategy_starter_file(strategy: str) -> Callable:
    """
    Given the name of a strategy, find and load the `start` function in
    `hummingbot/strategy/{STRATEGY_NAME}/start.py` file.
    """
    if strategy is None:
        return lambda: None
    try:
        strategy_module = __import__(f"hummingbot.strategy.{strategy}.start",
                                     fromlist=[f"hummingbot.strategy.{strategy}"])
        return getattr(strategy_module, "start")
    except Exception as e:
        logging.getLogger().error(e, exc_info=True)


def load_required_configs(strategy_name) -> OrderedDict:
    strategy_config_map = get_strategy_config_map(strategy_name)
    # create an ordered dict where `strategy` is inserted first
    # so that strategy-specific configs are prompted first and populate required_exchanges
    return _merge_dicts(strategy_config_map, global_config_map)


def strategy_name_from_file(file_path: str) -> str:
    with open(file_path) as stream:
        data = yaml_parser.load(stream) or {}
        strategy = data.get("strategy")
    return strategy


def validate_strategy_file(file_path: str) -> Optional[str]:
    if not isfile(file_path):
        return f"{file_path} file does not exist."
    strategy = strategy_name_from_file(file_path)
    if strategy is None:
        return "Invalid configuration file or 'strategy' field is missing."
    if strategy not in get_strategy_list():
        return "Invalid strategy specified in the file."
    return None


<<<<<<< HEAD
def read_yml_file(yml_path: str) -> Dict[str, Any]:
    with open(yml_path, "r") as file:
        data = yaml_parser.load(file) or {}
    return dict(data)


def load_pydantic_config(strategy_name: str, yml_path: str) -> Optional["BaseClientModel"]:
    """
    Resolves the pydantic model with the given strategy filepath. Subsequenty load and return the config as a `Model`

    :param strategy_name: Strategy name.
    :type strategy_name: str
    :param yml_path: Strategy file path.
    :type yml_path: str
    :return: The strategy configurations.
    :rtype: Optional[BaseClientModel]
    """
    try:
        pydantic_cm_pkg = f"{strategy_name}_config_map_pydantic"
        if not isfile(f"{root_path()}/hummingbot/strategy/{strategy_name}/{pydantic_cm_pkg}.py"):
            return None

        pydantic_cm_class_name = f"{''.join([s.capitalize() for s in strategy_name.split('_')])}ConfigMap"
        pydantic_cm_mod = __import__(f"hummingbot.strategy.{strategy_name}.{pydantic_cm_pkg}",
                                     fromlist=[f"{pydantic_cm_class_name}"])
        pydantic_cm_class = getattr(pydantic_cm_mod, pydantic_cm_class_name)
        return pydantic_cm_class(**read_yml_file(yml_path))
    except Exception as e:
        logging.getLogger().error(f"Error loading pydantic configs. Your config file may be corrupt. {e}",
                                  exc_info=True)
        return None
=======
def get_strategy_pydantic_config(strategy_name: str) -> Optional[ModelMetaclass]:
    pydantic_cm_class = None
    try:
        pydantic_cm_pkg = f"{strategy_name}_config_map_pydantic"
        if isfile(f"{root_path()}/hummingbot/strategy/{strategy_name}/{pydantic_cm_pkg}.py"):
            pydantic_cm_class_name = f"{''.join([s.capitalize() for s in strategy_name.split('_')])}ConfigMap"
            pydantic_cm_mod = __import__(f"hummingbot.strategy.{strategy_name}.{pydantic_cm_pkg}",
                                         fromlist=[f"{pydantic_cm_class_name}"])
            pydantic_cm_class = getattr(pydantic_cm_mod, pydantic_cm_class_name)
    except ImportError:
        logging.getLogger().exception(f"Could not import Pydantic configs for {strategy_name}.")
    return pydantic_cm_class
>>>>>>> ecd8e7bb


async def update_strategy_config_map_from_file(yml_path: str) -> str:
    strategy_name = strategy_name_from_file(yml_path)
    pydantic_conf: "BaseClientModel" = load_pydantic_config(strategy_name, yml_path)
    if pydantic_conf is None:
        config_map = get_strategy_config_map(strategy_name)
        template_path = get_strategy_template_path(strategy_name)
        await load_yml_into_cm(yml_path, template_path, config_map)
    return strategy_name


async def load_yml_into_cm(yml_path: str, template_file_path: str, cm: Dict[str, ConfigVar]):
    try:
        data = {}
        conf_version = -1
        if isfile(yml_path):
            with open(yml_path) as stream:
                data = yaml_parser.load(stream) or {}
                conf_version = data.get("template_version", 0)

        with open(template_file_path, "r") as template_fd:
            template_data = yaml_parser.load(template_fd)
            template_version = template_data.get("template_version", 0)

        for key in template_data:
            if key in {"template_version"}:
                continue

            cvar = cm.get(key)
            if cvar is None:
                logging.getLogger().error(f"Cannot find corresponding config to key {key} in template.")
                continue

            # Skip this step since the values are not saved in the yml file
            if cvar.is_secure:
                cvar.value = Security.decrypted_value(key)
                continue

            val_in_file = data.get(key, None)
            if (val_in_file is None or val_in_file == "") and cvar.default is not None:
                cvar.value = cvar.default
                continue

            # Todo: the proper process should be first validate the value then assign it
            cvar.value = parse_cvar_value(cvar, val_in_file)
            if cvar.value is not None:
                err_msg = await cvar.validate(str(cvar.value))
                if err_msg is not None:
                    # Instead of raising an exception, simply skip over this variable and wait till the user is prompted
                    logging.getLogger().error(
                        "Invalid value %s for config variable %s: %s" % (val_in_file, cvar.key, err_msg)
                    )
                    cvar.value = None

        if conf_version < template_version:
            # delete old config file
            if isfile(yml_path):
                unlink(yml_path)
            # copy the new file template
            shutil.copy(template_file_path, yml_path)
            # save the old variables into the new config file
            save_to_yml_legacy(yml_path, cm)
    except Exception as e:
        logging.getLogger().error("Error loading configs. Your config file may be corrupt. %s" % (e,),
                                  exc_info=True)


async def read_system_configs_from_yml():
    """
    Read global config and selected strategy yml files and save the values to corresponding config map
    If a yml file is outdated, it gets reformatted with the new template
    """
    await load_yml_into_cm(GLOBAL_CONFIG_PATH, join(TEMPLATE_PATH, "conf_global_TEMPLATE.yml"), global_config_map)
    await load_yml_into_cm(TRADE_FEES_CONFIG_PATH, join(TEMPLATE_PATH, "conf_fee_overrides_TEMPLATE.yml"),
                           fee_overrides_config_map)
    # In case config maps get updated (due to default values)
    save_system_configs_to_yml()


def save_system_configs_to_yml():
    save_to_yml_legacy(GLOBAL_CONFIG_PATH, global_config_map)
    save_to_yml_legacy(TRADE_FEES_CONFIG_PATH, fee_overrides_config_map)


def save_to_yml_legacy(yml_path: str, cm: Dict[str, ConfigVar]):
    """
    Write current config saved a single config map into each a single yml file
    """
    try:
        with open(yml_path) as stream:
            data = yaml_parser.load(stream) or {}
            for key in cm:
                cvar = cm.get(key)
                if cvar.is_secure:
                    Security.update_secure_config(key, cvar.value)
                    if key in data:
                        data.pop(key)
                elif type(cvar.value) == Decimal:
                    data[key] = float(cvar.value)
                else:
                    data[key] = cvar.value
            with open(yml_path, "w+") as outfile:
                yaml_parser.dump(data, outfile)
    except Exception as e:
        logging.getLogger().error("Error writing configs: %s" % (str(e),), exc_info=True)


def save_to_yml(yml_path: str, cm: "BaseStrategyConfigMap"):
    try:
        cm_yml_str = cm.generate_yml_output_str_with_comments()
        with open(yml_path, "w+") as outfile:
            outfile.write(cm_yml_str)
    except Exception as e:
        logging.getLogger().error("Error writing configs: %s" % (str(e),), exc_info=True)


async def write_config_to_yml(strategy_name, strategy_file_name):
    strategy_config_map = get_strategy_config_map(strategy_name)
    strategy_file_path = join(CONF_FILE_PATH, strategy_file_name)
    save_to_yml_legacy(strategy_file_path, strategy_config_map)
    save_to_yml_legacy(GLOBAL_CONFIG_PATH, global_config_map)


async def create_yml_files():
    """
    Copy `hummingbot_logs.yml` and `conf_global.yml` templates to the `conf` directory on start up
    """
    for fname in listdir(TEMPLATE_PATH):
        if "_TEMPLATE" in fname and CONF_POSTFIX not in fname:
            stripped_fname = fname.replace("_TEMPLATE", "")
            template_path = join(TEMPLATE_PATH, fname)
            conf_path = join(CONF_FILE_PATH, stripped_fname)
            if not isfile(conf_path):
                shutil.copy(template_path, conf_path)

            # Only overwrite log config. Updating `conf_global.yml` is handled by `read_configs_from_yml`
            if conf_path.endswith("hummingbot_logs.yml"):
                with open(template_path, "r") as template_fd:
                    template_data = yaml_parser.load(template_fd)
                    template_version = template_data.get("template_version", 0)
                with open(conf_path, "r") as conf_fd:
                    conf_version = 0
                    try:
                        conf_data = yaml_parser.load(conf_fd)
                        conf_version = conf_data.get("template_version", 0)
                    except Exception:
                        pass
                if conf_version < template_version:
                    shutil.copy(template_path, conf_path)


def default_strategy_file_path(strategy: str) -> str:
    """
    Find the next available file name.
    :return: a default file name - `conf_{short_strategy}_{INDEX}.yml` e.g. 'conf_pure_mm_1.yml'
    """
    i = 1
    new_fname = f"{CONF_PREFIX}{short_strategy_name(strategy)}_{i}.yml"
    new_path = join(CONF_FILE_PATH, new_fname)
    while isfile(new_path):
        new_fname = f"{CONF_PREFIX}{short_strategy_name(strategy)}_{i}.yml"
        new_path = join(CONF_FILE_PATH, new_fname)
        i += 1
    return new_fname


def short_strategy_name(strategy: str) -> str:
    if strategy == "pure_market_making":
        return "pure_mm"
    elif strategy == "cross_exchange_market_making":
        return "xemm"
    elif strategy == "arbitrage":
        return "arb"
    else:
        return strategy


def all_configs_complete(strategy):
    strategy_map = get_strategy_config_map(strategy)
    return config_map_complete(global_config_map) and config_map_complete(strategy_map)


def config_map_complete(config_map):
    return not any(c.required and c.value is None for c in config_map.values())


def missing_required_configs_legacy(config_map):
    return [c for c in config_map.values() if c.required and c.value is None and not c.is_connect_key]


def load_all_secure_values(strategy):
    strategy_map = get_strategy_config_map(strategy)
    load_secure_values(global_config_map)
    load_secure_values(strategy_map)


def load_secure_values(config_map):
    for key, config in config_map.items():
        if config.is_secure:
            config.value = Security.decrypted_value(key)


def format_config_file_name(file_name):
    if "." not in file_name:
        return file_name + ".yml"
    return file_name


def parse_config_default_to_text(config: ConfigVar) -> str:
    """
    :param config: ConfigVar object
    :return: text for default value prompt
    """
    if config.default is None:
        default = ""
    elif callable(config.default):
        default = config.default()
    elif config.type == 'bool' and isinstance(config.prompt, str) and "Yes/No" in config.prompt:
        default = "Yes" if config.default else "No"
    else:
        default = str(config.default)
    if isinstance(default, Decimal):
        default = "{0:.4f}".format(default)
    return default


def secondary_market_conversion_rate(strategy) -> Decimal:
    config_map = get_strategy_config_map(strategy)
    if "secondary_to_primary_quote_conversion_rate" in config_map:
        base_rate = config_map["secondary_to_primary_base_conversion_rate"].value
        quote_rate = config_map["secondary_to_primary_quote_conversion_rate"].value
    elif "taker_to_maker_quote_conversion_rate" in config_map:
        base_rate = config_map["taker_to_maker_base_conversion_rate"].value
        quote_rate = config_map["taker_to_maker_quote_conversion_rate"].value
    else:
        return Decimal("1")
    return quote_rate / base_rate


def retrieve_validation_error_msg(e: ValidationError) -> str:
    return e.errors().pop()["msg"]


def strategy_config_schema_encoder(o):
    if callable(o):
        return None
    else:
        return pydantic_encoder(o)<|MERGE_RESOLUTION|>--- conflicted
+++ resolved
@@ -5,11 +5,7 @@
 from decimal import Decimal
 from os import listdir, unlink
 from os.path import isfile, join
-<<<<<<< HEAD
-from typing import Any, Callable, Dict, List, Optional, TYPE_CHECKING
-=======
 from typing import Any, Callable, Dict, List, Optional, TYPE_CHECKING, Union
->>>>>>> ecd8e7bb
 
 import ruamel.yaml
 from eth_account import Account
@@ -33,11 +29,7 @@
 )
 
 if TYPE_CHECKING:  # avoid circular import problems
-<<<<<<< HEAD
-    from hummingbot.client.config.config_data_types import BaseClientModel
-=======
-    from hummingbot.client.config.config_data_types import BaseStrategyConfigMap
->>>>>>> ecd8e7bb
+    from hummingbot.client.config.config_data_types import BaseClientModel, BaseStrategyConfigMap
 
 # Use ruamel.yaml to preserve order and comments in .yml file
 yaml_parser = ruamel.yaml.YAML()
@@ -242,15 +234,14 @@
     return None
 
 
-<<<<<<< HEAD
-def read_yml_file(yml_path: str) -> Dict[str, Any]:
+def read_yml_file(yml_path: str) -> Dict[str, Any]:  # todo: revise
     with open(yml_path, "r") as file:
         data = yaml_parser.load(file) or {}
     return dict(data)
 
 
 def load_pydantic_config(strategy_name: str, yml_path: str) -> Optional["BaseClientModel"]:
-    """
+    """  todo: revise
     Resolves the pydantic model with the given strategy filepath. Subsequenty load and return the config as a `Model`
 
     :param strategy_name: Strategy name.
@@ -274,7 +265,8 @@
         logging.getLogger().error(f"Error loading pydantic configs. Your config file may be corrupt. {e}",
                                   exc_info=True)
         return None
-=======
+
+
 def get_strategy_pydantic_config(strategy_name: str) -> Optional[ModelMetaclass]:
     pydantic_cm_class = None
     try:
@@ -287,10 +279,9 @@
     except ImportError:
         logging.getLogger().exception(f"Could not import Pydantic configs for {strategy_name}.")
     return pydantic_cm_class
->>>>>>> ecd8e7bb
-
-
-async def update_strategy_config_map_from_file(yml_path: str) -> str:
+
+
+async def update_strategy_config_map_from_file(yml_path: str) -> str:  # todo: revise
     strategy_name = strategy_name_from_file(yml_path)
     pydantic_conf: "BaseClientModel" = load_pydantic_config(strategy_name, yml_path)
     if pydantic_conf is None:
