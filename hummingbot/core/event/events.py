from dataclasses import dataclass
from decimal import Decimal
from enum import Enum
from typing import Dict, List, NamedTuple, Optional

from hummingbot.core.data_type.common import LPType, OrderType, PositionAction, PositionMode, TradeType
from hummingbot.core.data_type.order_book_row import OrderBookRow
from hummingbot.core.data_type.trade_fee import AddedToCostTradeFee, TokenAmount, TradeFeeBase

s_decimal_0 = Decimal("0")


class MarketEvent(Enum):
    ReceivedAsset = 101
    BuyOrderCompleted = 102
    SellOrderCompleted = 103
    # Trade = 104  Deprecated
    WithdrawAsset = 105  # Locally Deprecated, but still present in hummingsim
    OrderCancelled = 106
    OrderFilled = 107
    OrderExpired = 108
    OrderFailure = 198
    TransactionFailure = 199
    BuyOrderCreated = 200
    SellOrderCreated = 201
    FundingPaymentCompleted = 202
    RangePositionLiquidityAdded = 300
    RangePositionLiquidityRemoved = 301
    RangePositionUpdate = 302
    RangePositionUpdateFailure = 303
    RangePositionFeeCollected = 304
<<<<<<< HEAD
=======
    RangePositionClosed = 305
>>>>>>> 7db2d50e


class OrderBookEvent(int, Enum):
    TradeEvent = 901


class TokenApprovalEvent(Enum):
    ApprovalSuccessful = 1101
    ApprovalFailed = 1102
    ApprovalCancelled = 1103


class HummingbotUIEvent(Enum):
    Start = 1


class AccountEvent(Enum):
    PositionModeChangeSucceeded = 400
    PositionModeChangeFailed = 401


class FundingInfo(NamedTuple):
    trading_pair: str
    index_price: Decimal
    mark_price: Decimal
    next_funding_utc_timestamp: int
    rate: Decimal


class MarketTransactionFailureEvent(NamedTuple):
    timestamp: float
    order_id: str


class MarketOrderFailureEvent(NamedTuple):
    timestamp: float
    order_id: str
    order_type: OrderType


@dataclass
class BuyOrderCompletedEvent:
    timestamp: float
    order_id: str
    base_asset: str
    quote_asset: str
    base_asset_amount: Decimal
    quote_asset_amount: Decimal
    order_type: OrderType
    exchange_order_id: Optional[str] = None


@dataclass
class SellOrderCompletedEvent:
    timestamp: float
    order_id: str
    base_asset: str
    quote_asset: str
    base_asset_amount: Decimal
    quote_asset_amount: Decimal
    order_type: OrderType
    exchange_order_id: Optional[str] = None


@dataclass
class OrderCancelledEvent:
    timestamp: float
    order_id: str
    exchange_order_id: Optional[str] = None


class OrderExpiredEvent(NamedTuple):
    timestamp: float
    order_id: str


@dataclass
class TokenApprovalSuccessEvent:
    timestamp: float
    connector: str
    token_symbol: str


@dataclass
class TokenApprovalFailureEvent:
    timestamp: float
    connector: str
    token_symbol: str


@dataclass
class TokenApprovalCancelledEvent:
    timestamp: float
    connector: str
    token_symbol: str


@dataclass
class FundingPaymentCompletedEvent:
    timestamp: float
    market: str
    trading_pair: str
    amount: Decimal
    funding_rate: Decimal


class OrderBookTradeEvent(NamedTuple):
    trading_pair: str
    timestamp: float
    type: TradeType
    price: Decimal
    amount: Decimal


class OrderFilledEvent(NamedTuple):
    timestamp: float
    order_id: str
    trading_pair: str
    trade_type: TradeType
    order_type: OrderType
    price: Decimal
    amount: Decimal
    trade_fee: TradeFeeBase
    exchange_trade_id: str = ""
    leverage: Optional[int] = 1
    position: Optional[str] = PositionAction.NIL.value

    @classmethod
    def order_filled_events_from_order_book_rows(cls,
                                                 timestamp: float,
                                                 order_id: str,
                                                 trading_pair: str,
                                                 trade_type: TradeType,
                                                 order_type: OrderType,
                                                 trade_fee: TradeFeeBase,
                                                 order_book_rows: List[OrderBookRow],
                                                 exchange_trade_id: Optional[str] = None) -> List["OrderFilledEvent"]:
        if exchange_trade_id is None:
            exchange_trade_id = order_id
        return [
            OrderFilledEvent(
                timestamp,
                order_id,
                trading_pair,
                trade_type,
                order_type,
                Decimal(row.price),
                Decimal(row.amount),
                trade_fee,
                exchange_trade_id=f"{exchange_trade_id}_{index}")
            for index, row in enumerate(order_book_rows)
        ]

    @classmethod
    def order_filled_event_from_binance_execution_report(cls, execution_report: Dict[str, any]) -> "OrderFilledEvent":
        execution_type: str = execution_report.get("x")
        if execution_type != "TRADE":
            raise ValueError(f"Invalid execution type '{execution_type}'.")
        return OrderFilledEvent(
            execution_report["E"] * 1e-3,
            execution_report["c"],
            execution_report["s"],
            TradeType.BUY if execution_report["S"] == "BUY" else TradeType.SELL,
            OrderType[execution_report["o"]],
            Decimal(execution_report["L"]),
            Decimal(execution_report["l"]),
            AddedToCostTradeFee(flat_fees=[TokenAmount(execution_report["N"], Decimal(execution_report["n"]))]),
            exchange_trade_id=execution_report["t"]
        )


@dataclass
class BuyOrderCreatedEvent:
    timestamp: float
    type: OrderType
    trading_pair: str
    amount: Decimal
    price: Decimal
    order_id: str
    creation_timestamp: float
    exchange_order_id: Optional[str] = None
    leverage: Optional[int] = 1
    position: Optional[str] = PositionAction.NIL.value


@dataclass
class SellOrderCreatedEvent:
    timestamp: float
    type: OrderType
    trading_pair: str
    amount: Decimal
    price: Decimal
    order_id: str
    creation_timestamp: float
    exchange_order_id: Optional[str] = None
    leverage: Optional[int] = 1
    position: Optional[str] = PositionAction.NIL.value


@dataclass
class RangePositionLiquidityAddedEvent:
    timestamp: float
    order_id: str
    exchange_order_id: str
    trading_pair: str
    lower_price: Decimal
    upper_price: Decimal
    amount: Decimal
<<<<<<< HEAD
=======
    fee_tier: str
>>>>>>> 7db2d50e
    creation_timestamp: float
    trade_fee: TradeFeeBase
    token_id: Optional[int] = 0


@dataclass
class RangePositionLiquidityRemovedEvent:
    timestamp: float
    order_id: str
    exchange_order_id: str
    trading_pair: str
    token_id: str
    trade_fee: TradeFeeBase
<<<<<<< HEAD
=======
    creation_timestamp: float
>>>>>>> 7db2d50e


@dataclass
class RangePositionUpdateEvent:
    timestamp: float
    order_id: str
    exchange_order_id: str
<<<<<<< HEAD
    order_action: LPType,
    trading_pair: Optional[str]
    fee_tier: Optional[str]
    lower_price: Optional[Decimal]
    upper_price: Optional[Decimal]
    amount: Optional[Decimal]
    creation_timestamp: float
=======
    order_action: LPType
    trading_pair: Optional[str] = ""
    fee_tier: Optional[str] = ""
    lower_price: Optional[Decimal] = s_decimal_0
    upper_price: Optional[Decimal] = s_decimal_0
    amount: Optional[Decimal] = s_decimal_0
    creation_timestamp: float = 0
>>>>>>> 7db2d50e
    token_id: Optional[int] = 0


@dataclass
class RangePositionUpdateFailureEvent:
    timestamp: float
    order_id: str
    order_action: LPType


@dataclass
<<<<<<< HEAD
class RangePositionFeeCollectedEvent:
    timestamp: float
    oder_id: str
    exchange_order_id: str
    trading_pair: str
    token_id: int = None
    trade_fee: TradeFeeBase
=======
class RangePositionClosedEvent:
    timestamp: float
    token_id: int
    token_0: str
    token_1: str
    claimed_fee_0: Decimal = s_decimal_0
    claimed_fee_1: Decimal = s_decimal_0


@dataclass
class RangePositionFeeCollectedEvent:
    timestamp: float
    order_id: str
    exchange_order_id: str
    trading_pair: str
    trade_fee: TradeFeeBase
    creation_timestamp: float
    token_id: int = None
>>>>>>> 7db2d50e


class LimitOrderStatus(Enum):
    UNKNOWN = 0
    NEW = 1
    OPEN = 2
    CANCELING = 3
    CANCELED = 4
    COMPLETED = 5
    FAILED = 6


@dataclass
class PositionModeChangeEvent:
    timestamp: float
    trading_pair: str
    position_mode: PositionMode
    message: Optional[str] = None<|MERGE_RESOLUTION|>--- conflicted
+++ resolved
@@ -29,10 +29,7 @@
     RangePositionUpdate = 302
     RangePositionUpdateFailure = 303
     RangePositionFeeCollected = 304
-<<<<<<< HEAD
-=======
     RangePositionClosed = 305
->>>>>>> 7db2d50e
 
 
 class OrderBookEvent(int, Enum):
@@ -241,10 +238,7 @@
     lower_price: Decimal
     upper_price: Decimal
     amount: Decimal
-<<<<<<< HEAD
-=======
     fee_tier: str
->>>>>>> 7db2d50e
     creation_timestamp: float
     trade_fee: TradeFeeBase
     token_id: Optional[int] = 0
@@ -258,10 +252,7 @@
     trading_pair: str
     token_id: str
     trade_fee: TradeFeeBase
-<<<<<<< HEAD
-=======
-    creation_timestamp: float
->>>>>>> 7db2d50e
+    creation_timestamp: float
 
 
 @dataclass
@@ -269,15 +260,6 @@
     timestamp: float
     order_id: str
     exchange_order_id: str
-<<<<<<< HEAD
-    order_action: LPType,
-    trading_pair: Optional[str]
-    fee_tier: Optional[str]
-    lower_price: Optional[Decimal]
-    upper_price: Optional[Decimal]
-    amount: Optional[Decimal]
-    creation_timestamp: float
-=======
     order_action: LPType
     trading_pair: Optional[str] = ""
     fee_tier: Optional[str] = ""
@@ -285,7 +267,6 @@
     upper_price: Optional[Decimal] = s_decimal_0
     amount: Optional[Decimal] = s_decimal_0
     creation_timestamp: float = 0
->>>>>>> 7db2d50e
     token_id: Optional[int] = 0
 
 
@@ -297,15 +278,6 @@
 
 
 @dataclass
-<<<<<<< HEAD
-class RangePositionFeeCollectedEvent:
-    timestamp: float
-    oder_id: str
-    exchange_order_id: str
-    trading_pair: str
-    token_id: int = None
-    trade_fee: TradeFeeBase
-=======
 class RangePositionClosedEvent:
     timestamp: float
     token_id: int
@@ -324,7 +296,6 @@
     trade_fee: TradeFeeBase
     creation_timestamp: float
     token_id: int = None
->>>>>>> 7db2d50e
 
 
 class LimitOrderStatus(Enum):
