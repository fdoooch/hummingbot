--- conflicted
+++ resolved
@@ -3,7 +3,7 @@
 #################################
 
 # For more detailed information: https://docs.hummingbot.io
-template_version: 1
+template_version: 2
 
 # Exchange configs
 bamboo_relay_use_coordinator: null
@@ -11,6 +11,9 @@
 
 binance_api_key: null
 binance_api_secret: null
+
+bitcoin_com_api_key: null
+bitcoin_com_secret_key: null
 
 bittrex_api_key: null
 bittrex_secret_key: null
@@ -24,13 +27,8 @@
 
 idex_api_key: null
 
-<<<<<<< HEAD
 liquid_api_key: null
 liquid_secret_key: null
-=======
-bitcoin_com_api_key: null
-bitcoin_com_secret_key: null
->>>>>>> 021ba445
 
 # Ethereum wallet address: required for trading on a DEX
 wallet: null
