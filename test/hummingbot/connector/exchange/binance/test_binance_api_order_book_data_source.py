--- conflicted
+++ resolved
@@ -2,6 +2,7 @@
 import json
 import re
 import unittest
+from test.hummingbot.connector.network_mocking_assistant import NetworkMockingAssistant
 from typing import Awaitable
 from unittest.mock import AsyncMock, MagicMock, patch
 
@@ -13,7 +14,6 @@
 from hummingbot.connector.exchange.binance.binance_exchange import BinanceExchange
 from hummingbot.core.data_type.order_book import OrderBook
 from hummingbot.core.data_type.order_book_message import OrderBookMessage
-from test.hummingbot.connector.network_mocking_assistant import NetworkMockingAssistant
 
 
 class BinanceAPIOrderBookDataSourceUnitTests(unittest.TestCase):
@@ -138,28 +138,8 @@
             self.data_source.get_new_order_book(self.trading_pair)
         )
 
-<<<<<<< HEAD
         expected_update_id = resp["lastUpdateId"]
 
-=======
-        self.assertEqual(0, len(result))
-
-    @aioresponses()
-    def test_get_new_order_book_successful(self, mock_api):
-        url = web_utils.public_rest_url(path_url=CONSTANTS.SNAPSHOT_PATH_URL, domain=self.domain)
-        regex_url = re.compile(f"^{url}".replace(".", r"\.").replace("?", r"\?"))
-
-        resp = self._snapshot_response()
-
-        mock_api.get(regex_url, body=json.dumps(resp))
-
-        order_book: OrderBook = self.async_run_with_timeout(
-            self.data_source.get_new_order_book(self.trading_pair)
-        )
-
-        expected_update_id = resp["lastUpdateId"]
-
->>>>>>> 233ff277
         self.assertEqual(expected_update_id, order_book.snapshot_uid)
         bids = list(order_book.bid_entries())
         asks = list(order_book.ask_entries())
